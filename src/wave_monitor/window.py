"""A simple GUI for monitoring waveforms."""

import logging
import sys
from importlib.resources import files
from itertools import cycle
from typing import Callable

import numpy as np
import pyqtgraph as pg
from PySide6.QtCore import QEvent, QObject, QPoint, QPointF, Qt, Signal
from PySide6.QtGui import QAction, QIcon, QMouseEvent, QShortcut
from PySide6.QtNetwork import QLocalServer
from PySide6.QtWidgets import (
    QApplication,
    QDockWidget,
    QDoubleSpinBox,
    QHBoxLayout,
    QLabel,
    QListWidget,
    QListWidgetItem,
    QMainWindow,
    QMenu,
    QMessageBox,
    QPlainTextEdit,
    QSizePolicy,
    QVBoxLayout,
    QWidget,
)

from .__about__ import __version__
from .constants import CHUNK_SIZE, HEAD_LENGTH, PIPE_NAME
from .proto import decode, encode

about_message = (
    f"<b>Wave Monitor</b> v{__version__}<br><br>"
    "A simple GUI for monitoring waveforms.<br><br>"
    "by Jiawei Qiu"
)
<<<<<<< HEAD
logger = logging.getLogger(__name__)
HEAD_LENGTH = 10  # bytes
N_VISIBLE_WFMS = 10000
=======
N_VISIBLE_WFMS = 100
logger = logging.getLogger(__name__)
>>>>>>> 6772975f


class DataSource(QLocalServer):
    """Receive messages from client and emit signals to trigger operation on monitor."""

    add_wfm = Signal(str, list, list, float)
    remove_wfm = Signal(str)
    clear = Signal()
    autoscale = Signal()
    add_note = Signal(str, str)
    logger = logger.getChild("DataSource")

    def __init__(self, parent):
        super().__init__(parent=parent)
        self.frame_buffer: bytes = b""
        self.frame_length: int | None = None

        self.newConnection.connect(self.handle_new_connection)
        QApplication.instance().aboutToQuit.connect(self.close)

        # Remove previous instance. see https://doc.qt.io/qtforpython-6/PySide6/QtNetwork/QLocalServer.html#PySide6.QtNetwork.PySide6.QtNetwork.QLocalServer.removeServer
        # self.removeServer(PIPE_NAME)  # Remove previous instance.
        self.listen(PIPE_NAME)

        self.logger.info('Listening on "%s".', self.fullServerName())

    def handle_new_connection(self):
        self.close_client_connection()  # Close previous connection.
        self.client_connection = self.nextPendingConnection()
        self.client_connection.readyRead.connect(self.read_frame)
        self.client_connection.disconnected.connect(
            lambda: self.logger.info("Client disconnected.")
        )
        self.logger.info("New client connected.")

    def read_frame(self):
        while self.client_connection.bytesAvailable():
            self.logger.debug(">>> Buffer updated")
            if self.frame_length is None:
                if self.client_connection.bytesAvailable() < HEAD_LENGTH:
                    self.logger.debug("Not enough data to read frame length.")
                    return  # Wait for next buffer update.
                data = self.client_connection.read(HEAD_LENGTH).data()
                try:
                    self.frame_length = int.from_bytes(data, "big")
                    self.logger.info("Expecting {:,} bytes.".format(self.frame_length))
                except Exception:
                    self.frame_length = None
                    self.logger.exception("Failed to parse frame length: %r", data)
                    continue  # Try again.

            expected = min(self.frame_length - len(self.frame_buffer), CHUNK_SIZE)
            available = self.client_connection.bytesAvailable()
            if available < expected:
                self.logger.debug(f"{expected=:,}, {available=:,}")
                return  # Wait for next buffer update.

            data = self.client_connection.read(expected).data()
            self.logger.debug(f"Received {len(data):,} bytes.")
            self.frame_buffer += data

            if len(self.frame_buffer) < self.frame_length:
                continue  # Proceed to read the rest.

            try:
                msg = decode(self.frame_buffer)
            except Exception:
                msg = None
                self.logger.exception("Failed to parse msg: %r", self.frame_buffer)

            self.frame_buffer = b""
            self.frame_length = None
            self.logger.info("<<< Received: %r", msg)
            self.handle_client_message(msg)

            continue  # There might be more data.

    def handle_client_message(self, msg: dict):
        if not isinstance(msg, dict):
            self.logger.warning("Invalid message format: %r", msg)
            return
        if "_type" not in msg:
            self.logger.warning("Message missing _type field: %r", msg)
            return

        if msg["_type"] == "add_wfm":
            self.add_wfm.emit(
                msg["name"], msg["ts"], msg["ys"], msg.get("sampling_rate", 1)
            )
        elif msg["_type"] == "remove_wfm":
            self.remove_wfm.emit(msg["name"])
        elif msg["_type"] == "clear":
            self.clear.emit()
        elif msg["_type"] == "autoscale":
            self.autoscale.emit()
        elif msg["_type"] == "add_note":
            self.add_note.emit(msg["name"], msg["note"])
        elif msg["_type"] == "get_wfm_interval":
            try:
                payload = {
                    "_type": "wfm_interval",
                    "interval": self.parent().wfm_interval,
                }
                self.client_connection.write(encode(payload))
            except Exception:
                self.logger.exception("Failed to send wfm_interval reply")
        elif msg["_type"] == "are_you_there":
            self.client_connection.write(encode("yes"))
        else:
            self.logger.exception(f"Unknown message type: {msg['_type']}")

    def close_client_connection(self):
        if hasattr(self, "client_connection"):
            self.client_connection.readyRead.disconnect(self.read_frame)
            self.client_connection.close()  # Not working, because client not in qt event loop.

    def close(self):
        self.close_client_connection()
        self.logger.info('Closing server "%s".', self.fullServerName())
        super().close()


class MonitorWindow(QObject):
    """Keep some widgets and plot waveforms with them.

    This class creates the main window, the dock UI for controlling
    waveform display, and a background DataSource thread to receive
    messages from clients.
    """

    logger = logger.getChild("MonitorWindow")

<<<<<<< HEAD
    def __init__(self, wfm_separation: float = 6):
=======
    def __init__(self, wfm_separation: float = 2):
        super().__init__()
>>>>>>> 6772975f
        MonitorWindow.setup_app_style(QApplication.instance())

        # Basic state
        self.wfm_separation = wfm_separation
        self.wfm_interval = 0.2
        self.wfms: dict[str, "Waveform"] = {}

        # Build UI and start server thread
        self._create_main_window()
        self._create_log_dock()
        self._create_dock()
        self._start_server()

        # Finalize
        self.window.show()
        self.logger.info("Ready. Right-click to show menu.")

    def _create_main_window(self) -> None:
        """Create the main window and plotting widget."""
        window = QMainWindow()
        window.setWindowTitle("Wave Monitor")
        window.setWindowIcon(QIcon(str(files("wave_monitor") / "assets" / "icon.png")))
<<<<<<< HEAD
=======

        # Shortcuts
>>>>>>> 6772975f
        QShortcut("F", window).activated.connect(self.autoscale)
        QShortcut("C", window).activated.connect(self.confirm_clear)
        QShortcut("R", window).activated.connect(self.refresh_plots)
        QShortcut("Shift+A", window).activated.connect(self._add_test_wfm)
        QShortcut("Shift+1", window).activated.connect(self._add_test_wfm1)

        # Plot widget
        plot_widget = pg.plot(parent=window)
        window.setCentralWidget(plot_widget)
        plot_item = plot_widget.getPlotItem()
        plot_item.showGrid(x=True, y=True)
        plot_item.setDownsampling(auto=True, mode="subsample")
        plot_item.setClipToView(True)
        # ClipToView disables plot_item.autoRange, as well as "View all" in right-click menu.
        plot_item.getViewBox().disableAutoRange()
        plot_item.getViewBox().setMenuEnabled(False)  # Disable the menu by pyqtgraph.

        # Right-click filter
        _filter = RightClickFilter(self.show_context_menu)
        # viewport gets the mouseReleaseEvent, See https://blog.csdn.net/theoryll/article/details/110918779
        plot_widget.viewport().installEventFilter(_filter)
        self._right_click_filter = _filter

        # Store references
        self.window = window
        self.plot_widget = plot_widget
        self.plot_item = plot_item

    def _create_dock(self) -> None:
        """Create the side dock containing wfms list and controls."""
        dock_widget = QDockWidget(f"wfms⪅{N_VISIBLE_WFMS}", self.window)
        dock_widget.setFloating(False)
        self.window.addDockWidget(Qt.RightDockWidgetArea, dock_widget)

        font_metrics = dock_widget.fontMetrics()
        initial_width = font_metrics.horizontalAdvance("X") * 15
        self.window.resizeDocks([dock_widget], [initial_width], Qt.Horizontal)

        dock_layout = QVBoxLayout()

        # List widget for wfms
        list_widget = QListWidget()
        list_widget.setDragDropMode(QListWidget.InternalMove)
        list_widget.setSelectionMode(QListWidget.ExtendedSelection)
        list_widget.setContextMenuPolicy(Qt.CustomContextMenu)
        list_widget.customContextMenuRequested.connect(self.show_list_context_menu)
        _filter = DeleteEventFilter(self.remove_wfm, list_widget)
        list_widget.installEventFilter(_filter)
        self._delete_event_filter = _filter
        dock_layout.addWidget(list_widget)

        # Separation input
        input_layout = QHBoxLayout()
        label = QLabel("sep. ")
        label.setSizePolicy(QSizePolicy.Fixed, QSizePolicy.Fixed)
        input_layout.addWidget(label)
        wfm_separation_input = QDoubleSpinBox()
        wfm_separation_input.setValue(self.wfm_separation)
        wfm_separation_input.setMinimum(0)
        wfm_separation_input.setSingleStep(0.5)
        wfm_separation_input.setDecimals(1)
        wfm_separation_input.valueChanged.connect(
            lambda value: setattr(self, "wfm_separation", value)
        )
        wfm_separation_input.setSizePolicy(QSizePolicy.Expanding, QSizePolicy.Fixed)
        input_layout.addWidget(wfm_separation_input)
        dock_layout.addLayout(input_layout)

        # wfm_interval input
        interval_layout = QHBoxLayout()
        interval_label = QLabel("wfm_interval (s): ")
        interval_label.setSizePolicy(QSizePolicy.Fixed, QSizePolicy.Fixed)
        interval_layout.addWidget(interval_label)
        wfm_interval_input = QDoubleSpinBox()
        wfm_interval_input.setValue(self.wfm_interval)
        wfm_interval_input.setMinimum(0)
        wfm_interval_input.setSingleStep(0.1)
        wfm_interval_input.setDecimals(1)
        wfm_interval_input.setSizePolicy(QSizePolicy.Expanding, QSizePolicy.Fixed)
        interval_layout.addWidget(wfm_interval_input)
        dock_layout.addLayout(interval_layout)
        wfm_interval_input.valueChanged.connect(
            lambda v: setattr(self, "wfm_interval", float(v))
        )

        dock_layout.setSpacing(1)
        dock_layout.setContentsMargins(0, 0, 0, 0)
        input_layout.setSpacing(1)
        input_layout.setContentsMargins(0, 0, 0, 0)

        dock_content = QWidget()
        dock_content.setLayout(dock_layout)
        dock_widget.setWidget(dock_content)

        self.dock_widget = dock_widget
        self.list_widget = list_widget

    def _create_log_dock(self) -> None:
        """Create a dock to show log messages."""
        log_dock = QDockWidget("Log", self.window)
        log_dock.setFloating(False)
        log_view = QPlainTextEdit()
        log_view.setReadOnly(True)
        log_view.setMaximumBlockCount(1000)
        log_content = QWidget()
        log_layout = QVBoxLayout()
        log_layout.setContentsMargins(0, 0, 0, 0)
        log_layout.addWidget(log_view)
        log_content.setLayout(log_layout)
        log_dock.setWidget(log_content)
        self.window.addDockWidget(Qt.BottomDockWidgetArea, log_dock)
        log_dock.hide()
        self.log_view = log_view
        self.log_dock = log_dock

        try:
            self._log_signal = LogSignal()
            self._log_signal.log.connect(lambda s: self.log_view.appendPlainText(s))
            handler = QtHandler(self._log_signal)
            logger.addHandler(handler)
        except Exception:
            logger.exception("Failed to initialize GUI log handler")

    def _start_server(self) -> None:
        """Start the DataSource thread to receive client messages."""
        server = DataSource(self)
        server.add_wfm.connect(self.add_wfm)
        server.remove_wfm.connect(self.remove_wfm)
        server.clear.connect(self.client_clear)
        server.autoscale.connect(self.autoscale)
        server.add_note.connect(self.add_note)
        self.server = server

    def add_wfm(
        self, name: str, ts: np.ndarray, ys: list[np.ndarray], sampling_rate: float = 1
    ):
        if name in self.wfms:
            wfm = self.wfms[name]
            wfm.update_wfm(ts, ys, sampling_rate)
        else:
            visible_wfms = self.visible_wfms
            offset = self.wfm_separation * len(visible_wfms)
            wfm = Waveform(
                name, ts, ys, offset, self.plot_item, self.list_widget, sampling_rate
            )
            if len(visible_wfms) >= N_VISIBLE_WFMS:
                wfm.set_visible(False)
            self.wfms[name] = wfm

    def remove_wfm(self, name: str):
        if name in self.wfms:
            self.wfms[name].remove()
            del self.wfms[name]
        else:
            self.logger.warning("Waveform %s not found, nothing removed.", name)

    def clear(self):
        for name in list(self.wfms.keys()):
            self.remove_wfm(name)

    def client_clear(self):
        for wfm in self.wfms.values():
            wfm.update_wfm(np.array([0,]), [np.array([0,])])

    def confirm_clear(self):
        """Ask user to confirm before clearing all wfms."""
        reply = QMessageBox.question(
            self.window,
            "Clear all waveforms?",
            "Are you sure to clear all waveforms?",
            QMessageBox.Yes | QMessageBox.No,
            QMessageBox.No,
        )
        if reply == QMessageBox.Yes:
            self.clear()

    def autoscale(self):
        visible_wfms = self.visible_wfms
        if visible_wfms:
            t0 = min(wfm.t0 for wfm in visible_wfms)
            t1 = max(wfm.t1 for wfm in visible_wfms)
            y0 = min(wfm.offset for wfm in visible_wfms) - self.wfm_separation / 2
            y1 = max(wfm.offset for wfm in visible_wfms) + self.wfm_separation / 2
            self.plot_item.setRange(xRange=(t0, t1), yRange=(y0, y1))

    def add_note(self, name: str, note: str):
        if name in self.wfms:
            self.wfms[name].note.setHtml(note)
        else:
            self.logger.warning("Waveform %s not found, note not added.", name)

    def refresh_plots(self):
        for i, wfm in enumerate(self.visible_wfms[::-1]):
            wfm.update_offset(self.wfm_separation * i)

    @property
    def visible_wfms(self) -> list["Waveform"]:
        """Return a list of visible wfms, sorted as in list_widget."""
        list_wfms = []
        for name in self.list_names:
            wfm = self.wfms[name]
            if wfm.is_visible():
                list_wfms.append(wfm)
        return list_wfms

    @property
    def list_names(self) -> list[str]:
        """Return list of item names in list_widget, should be names of wfms."""
        list_widget = self.list_widget
        return [list_widget.item(i).text() for i in range(list_widget.count())]

    def restore_dock(self):
        if not self.dock_widget.isVisible():
            self.dock_widget.show()

    def restore_log_dock(self):
        if not self.log_dock.isVisible():
            self.log_dock.show()

    def show_context_menu(self, pos: QPointF):
        menu = QMenu(self.plot_widget)

        zoom_fit_action = QAction("Zoom fit (F)", self.window)
        zoom_fit_action.triggered.connect(self.autoscale)
        menu.addAction(zoom_fit_action)

        refresh_action = QAction("Refresh plots (R)", self.window)
        refresh_action.triggered.connect(self.refresh_plots)
        menu.addAction(refresh_action)

        dock_restore_action = QAction('Restore "wfms" list', self.window)
        dock_restore_action.triggered.connect(self.restore_dock)
        menu.addAction(dock_restore_action)

        log_restore_action = QAction('Restore "log" dock', self.window)
        log_restore_action.triggered.connect(self.restore_log_dock)
        menu.addAction(log_restore_action)

        # # Not working. But anyway, it is slow.
        # export_action = QAction("PyQtGraph Export (csv slow!)", self.window)
        # export_action.triggered.connect(self.plot_widget.sceneObj.showExportDialog)

        menu.addSeparator()

        about_action = QAction("About", self.window)
        about_action.triggered.connect(self.show_about_dialog)
        menu.addAction(about_action)

        menu.exec(self.plot_widget.mapToGlobal(pos.toPoint()))

    def show_list_context_menu(self, pos: QPoint):
        menu = QMenu(self.list_widget)

        show_action = QAction("Show selected", self.dock_widget)

        def show_selected_wfms():
            for item in self.list_widget.selectedItems():
                self.wfms[item.text()].set_visible(True)

        show_action.triggered.connect(show_selected_wfms)
        menu.addAction(show_action)

        hide_action = QAction("Hide selected", self.dock_widget)

        def hide_selected_wfms():
            for item in self.list_widget.selectedItems():
                self.wfms[item.text()].set_visible(False)

        hide_action.triggered.connect(hide_selected_wfms)
        menu.addAction(hide_action)

        remove_action = QAction("Remove selected (Del)", self.dock_widget)

        def remove_selected_wfms():
            for item in self.list_widget.selectedItems():
                self.remove_wfm(item.text())

        remove_action.triggered.connect(remove_selected_wfms)
        menu.addAction(remove_action)

        clear_action = QAction("Clear all (C)", self.window)
        clear_action.triggered.connect(self.confirm_clear)
        menu.addAction(clear_action)

        sort_action = QAction("Sort list", self.window)
        sort_action.triggered.connect(self.list_widget.sortItems)
        menu.addAction(sort_action)

        menu.exec(self.list_widget.mapToGlobal(pos))

    def show_about_dialog(self):
        QMessageBox.about(self.window, "About Wave Monitor", about_message)

    @staticmethod
    def setup_app_style(app: QApplication) -> None:
        with open(files("wave_monitor") / "assets" / "style.qss", "r") as f:
            _style = f.read()
            app.setStyleSheet(_style)

    def _add_test_wfm(self):
        i = len(self.wfms)
        t = np.linspace(0, 1, 1_000_001)
        i_wave = np.cos(2 * np.pi * i * t)
        q_wave = np.sin(2 * np.pi * i * t)
        self.add_wfm(f"test_wfm_{i}", t, [i_wave, q_wave])

    def _add_test_wfm1(self):
        t = np.linspace(0, 1, 10_001)
        f = np.random.randint(3, 100)
        i_wave = np.cos(2 * np.pi * f * t)
        q_wave = np.sin(2 * np.pi * f * t)
        z_wave = np.random.rand(t.size)
        self.add_wfm("test_wfm_random", t, [i_wave, q_wave, z_wave])


class Waveform:
    """Container for all assets of a waveform."""

    colors = (
        # # Simple RBG
        # (255, 0, 0, 50),
        # (0, 0, 255, 50),
        # (0, 255, 0, 50),
        # "dark_background" in https://matplotlib.org/stable/gallery/style_sheets/style_sheets_reference.html
        (214, 98, 86, 80),
        (98, 144, 176, 80),
        (217, 147, 69, 80),
        (146, 188, 75, 80),
        (155, 99, 156, 80),
        (170, 200, 163, 80),
        (219, 202, 81, 80),
        (110, 177, 166, 80),
        (218, 219, 146, 80),
        (158, 154, 183, 80),
    )

    def __init__(
        self,
        name: str,
        ts: list[np.ndarray],
        ys: list[np.ndarray],
        offset: float,
        plot_item: pg.PlotItem,
        list_widget: QListWidget,
<<<<<<< HEAD
        sampling_rate: float = 1,
=======
        note: str = "",
>>>>>>> 6772975f
    ):
        """Add line plot to plot_item, add checkbox to list_widget."""
        self.sampling_rate = sampling_rate
        if len(ts) == 1:
            ts = [ts[0]] * len(ys)

        # lines: list[pg.PlotDataItem] = [
        #     plot_item.plot(
        #         t, y + offset, pen=color[:-1], fillLevel=offset, fillBrush=color
        #     )
        #     for t, y, color in zip(ts, ys, self.colors)
        # ]
        self.t0 = float("inf")
        self.t1 = float("-inf")
        colors = cycle(self.colors[:2])
        lines = []
        for t, y, color in zip(ts, ys, colors):
            if isinstance(t, int):
                # t = np.arange(t, t + len(y))
                t = np.arange(
                    t, t + len(y) / self.sampling_rate, 1 / self.sampling_rate
                )
            if np.all(y > 0):
                fillLevel = offset + 1.5
            elif np.all(y < 0):
                fillLevel = offset - 1.5
            else:
                fillLevel = offset
            line = plot_item.plot(
                t, y + offset, pen=color[:-1], fillLevel=fillLevel, fillBrush=color
            )

            self.t0 = min(self.t0, t[0])
            self.t1 = max(self.t1, t[-1])
            lines.append(line)

        text = pg.TextItem(text=name, anchor=(1, 0.5))
        note = pg.TextItem(text=note, anchor=(0, 0.5))
        plot_item.addItem(text)
        plot_item.addItem(note)
        plot_item.sigXRangeChanged.connect(self.update_label_pos)

        list_item = QListWidgetItem(name)
        list_item.setFlags(list_item.flags() | Qt.ItemIsUserCheckable)  # Add checkbox.
        list_item.setCheckState(Qt.Checked)
        # QListWidgetItem is not a QObject, so it can't emit signals.
        # The checkbox state change is emitted by QListWidget.
        list_widget.itemChanged.connect(self.handel_checkbox_change)
        list_widget.insertItem(0, list_item)

        self.offset = offset
        self.plot_item = plot_item
        self.lines = lines
        self.text = text
        self.note = note
        self.update_label_pos()
        self.list_item = list_item
        self.list_widget = list_widget

    def update_wfm(
        self, ts: list[np.ndarray], ys: list[np.ndarray], sampling_rate: float
    ):
        # Update existing lines with new data.
        old_lines = self.lines
        new_lines = []
        if len(ts) == 1:
            ts = [ts[0]] * len(ys)
        self.t0 = float("inf")
        self.t1 = float("-inf")
        for line, t, y in zip(self.lines, ts, ys):
            if isinstance(t, int):
                # t = np.arange(t, t + len(y))
                t = np.arange(t, t + len(y) / sampling_rate, 1 / sampling_rate)
            self.t0 = min(self.t0, t[0])
            self.t1 = max(self.t1, t[-1])
            line.setData(t, y + self.offset)
            new_lines.append(line)

        # Remove unused lines.
        if len(ys) < len(old_lines):
            for line in old_lines[len(ys) :]:
                self.plot_item.removeItem(line)

        # Add more lines if needed.
<<<<<<< HEAD
        if len(ys) > len(old_lines):
            for t, y, color in zip(
                ts[len(old_lines) :],
                ys[len(old_lines) :],
                self.colors[len(old_lines) :],
            ):
=======
        elif len(ys) > len(old_lines):
            for y, color in zip(ys[len(old_lines) :], self.colors[len(old_lines) :]):
>>>>>>> 6772975f
                line = self.plot_item.plot(
                    t,
                    y + self.offset,
                    pen=color[:-1],
                    fillLevel=self.offset,
                    fillBrush=color,
                )
                new_lines.append(line)

        self.lines = new_lines

    def update_offset(self, offset: float):
        old_offset = self.offset
        new_offset = offset
        for line in self.lines:
            t, y = line.getData()
            line.setData(t, y - old_offset + new_offset)
            line.setFillLevel(new_offset)
        self.offset = new_offset
        self.update_label_pos()

    def remove(self):
        for line in self.lines:
            self.plot_item.removeItem(line)

        self.plot_item.removeItem(self.text)
        self.plot_item.removeItem(self.note)
        self.plot_item.sigXRangeChanged.disconnect(self.update_label_pos)

        row = self.list_widget.row(self.list_item)
        self.list_widget.takeItem(row)

    def update_label_pos(self):
        viewbox = self.plot_item.getViewBox()
        (x0, x1), (y0, y1) = viewbox.viewRange()
        if x1 <= self.t0:
            x = self.t0
        elif x1 <= self.t1:
            x = x1
        else:
            x = self.t1
        self.text.setPos(x, self.offset)
        self.note.setPos(x, self.offset)

    def set_visible(self, visible: bool):
        for line in self.lines:
            line.setVisible(visible)
        self.text.setVisible(visible)
        self.note.setVisible(visible)

        # Change checkbox state without triggering handel_checkbox_change.
        self.list_widget.itemChanged.disconnect(self.handel_checkbox_change)
        self.list_item.setCheckState(Qt.Checked if visible else Qt.Unchecked)
        self.list_widget.itemChanged.connect(self.handel_checkbox_change)

    def handel_checkbox_change(self, item: QListWidgetItem):
        """Triggered when the checkbox is clicked."""
        if item is self.list_item:
            self.set_visible(item.checkState() == Qt.Checked)

    def is_visible(self) -> bool:
        return self.text.isVisible()
    

class LogSignal(QObject):
    """A small QObject to carry log messages to the GUI thread."""

    log = Signal(str)


class QtHandler(logging.Handler):
    """A logging.Handler that emits records through a LogSignal."""

    def __init__(self, signal: LogSignal):
        super().__init__()
        self._signal = signal
        self.setFormatter(
            logging.Formatter(
                "%(asctime)s %(levelname)s %(name)s %(message)s", "%H:%M:%S"
            )
        )

    def emit(self, record: logging.LogRecord) -> None:
        try:
            msg = self.format(record)
            self._signal.log.emit(msg)
        except Exception:
            self.handleError(record)


class RightClickFilter(QObject):
    def __init__(self, show_ctx_menu: Callable[[QPointF], None]):
        super().__init__()
        self.show_ctx_menu = show_ctx_menu
        self.mouse_press_pos = None

    def eventFilter(self, watched, event: QMouseEvent):
        # Filter the right-click instead dragging.
        if event.type() == QEvent.MouseButtonPress:
            if event.button() == Qt.RightButton:
                self.mouse_press_pos = event.position()
        if event.type() == QEvent.MouseButtonRelease:
            if event.button() == Qt.RightButton:
                if self.mouse_press_pos is not None:
                    if (event.position() - self.mouse_press_pos).manhattanLength() < 5:
                        self.show_ctx_menu(event.position())
        return super().eventFilter(watched, event)


class DeleteEventFilter(QObject):
    def __init__(self, remove_wfm: Callable[[str], None], list_widget: QListWidget):
        super().__init__()
        self.remove_wfm = remove_wfm
        self.list_widget = list_widget

    def eventFilter(self, source, event):
        if (
            source is self.list_widget
            and event.type() == QEvent.KeyPress
            and event.key() == Qt.Key_Delete
        ):
            for item in self.list_widget.selectedItems():
                self.remove_wfm(item.text())
            return True
        return super().eventFilter(source, event)


class WindowCloseFilter(QObject):
    """Event filter to detect window close and stop the DataSource server."""

    def __init__(self, server: DataSource):
        super().__init__()
        self._server = server

    def eventFilter(self, watched, event):
        if event.type() == QEvent.Close:
            try:
                # Stop the server thread cleanly when the window is closed.
                self._server.close()
            except Exception:
                logger.exception("Error while stopping DataSource on window close")
        return super().eventFilter(watched, event)


def config_log(default_loglevel: str = "INFO"):
    # Show all numpy array when printing.
    np.set_printoptions(precision=2, threshold=4, edgeitems=1, linewidth=500)

    # Get the log level from command line arguments, find pattern like "--log=DEBUG"
    loglevel = next(
        (arg.split("=")[1] for arg in sys.argv if arg.startswith("--log=")),
        default_loglevel,
    )
    numeric_level = getattr(logging, loglevel.upper(), None)
    if not isinstance(numeric_level, int):
        raise ValueError("Invalid log level: %s" % loglevel)
    logging.basicConfig(
        level=numeric_level,
        format="%(asctime)s %(levelname)s %(name)s %(message)s",
        datefmt="%H:%M:%S",
    )


if __name__ == "__main__":
    config_log("DEBUG")
    app = QApplication(sys.argv)
    _ = MonitorWindow()
    sys.exit(app.exec())<|MERGE_RESOLUTION|>--- conflicted
+++ resolved
@@ -37,14 +37,10 @@
     "A simple GUI for monitoring waveforms.<br><br>"
     "by Jiawei Qiu"
 )
-<<<<<<< HEAD
+N_VISIBLE_WFMS = 100
 logger = logging.getLogger(__name__)
 HEAD_LENGTH = 10  # bytes
 N_VISIBLE_WFMS = 10000
-=======
-N_VISIBLE_WFMS = 100
-logger = logging.getLogger(__name__)
->>>>>>> 6772975f
 
 
 class DataSource(QLocalServer):
@@ -177,12 +173,7 @@
 
     logger = logger.getChild("MonitorWindow")
 
-<<<<<<< HEAD
     def __init__(self, wfm_separation: float = 6):
-=======
-    def __init__(self, wfm_separation: float = 2):
-        super().__init__()
->>>>>>> 6772975f
         MonitorWindow.setup_app_style(QApplication.instance())
 
         # Basic state
@@ -205,11 +196,6 @@
         window = QMainWindow()
         window.setWindowTitle("Wave Monitor")
         window.setWindowIcon(QIcon(str(files("wave_monitor") / "assets" / "icon.png")))
-<<<<<<< HEAD
-=======
-
-        # Shortcuts
->>>>>>> 6772975f
         QShortcut("F", window).activated.connect(self.autoscale)
         QShortcut("C", window).activated.connect(self.confirm_clear)
         QShortcut("R", window).activated.connect(self.refresh_plots)
@@ -372,7 +358,20 @@
 
     def client_clear(self):
         for wfm in self.wfms.values():
-            wfm.update_wfm(np.array([0,]), [np.array([0,])])
+            wfm.update_wfm(
+                np.array(
+                    [
+                        0,
+                    ]
+                ),
+                [
+                    np.array(
+                        [
+                            0,
+                        ]
+                    )
+                ],
+            )
 
     def confirm_clear(self):
         """Ask user to confirm before clearing all wfms."""
@@ -554,11 +553,8 @@
         offset: float,
         plot_item: pg.PlotItem,
         list_widget: QListWidget,
-<<<<<<< HEAD
+        note: str = "",
         sampling_rate: float = 1,
-=======
-        note: str = "",
->>>>>>> 6772975f
     ):
         """Add line plot to plot_item, add checkbox to list_widget."""
         self.sampling_rate = sampling_rate
@@ -643,17 +639,12 @@
                 self.plot_item.removeItem(line)
 
         # Add more lines if needed.
-<<<<<<< HEAD
         if len(ys) > len(old_lines):
             for t, y, color in zip(
                 ts[len(old_lines) :],
                 ys[len(old_lines) :],
                 self.colors[len(old_lines) :],
             ):
-=======
-        elif len(ys) > len(old_lines):
-            for y, color in zip(ys[len(old_lines) :], self.colors[len(old_lines) :]):
->>>>>>> 6772975f
                 line = self.plot_item.plot(
                     t,
                     y + self.offset,
@@ -716,7 +707,7 @@
 
     def is_visible(self) -> bool:
         return self.text.isVisible()
-    
+
 
 class LogSignal(QObject):
     """A small QObject to carry log messages to the GUI thread."""
